package hudson.plugins.violations.types.jslint;

import java.io.File;
import java.io.IOException;

import org.xmlpull.v1.XmlPullParserException;

import hudson.plugins.violations.model.FullFileModel;
import hudson.plugins.violations.model.Severity;
import hudson.plugins.violations.model.Violation;

import hudson.plugins.violations.parse.AbstractTypeParser;
import hudson.plugins.violations.util.AbsoluteFileFinder;

import hudson.plugins.violations.util.HashMapWithDefault;

public class JsLintParser extends AbstractTypeParser {

    static final String TYPE_NAME = "jslint";
<<<<<<< HEAD

    private static final HashMapWithDefault<String, String> SEVERITIES
        = new HashMapWithDefault<String, String>(Severity.MEDIUM);
        
    static {
        SEVERITIES.put("E", Severity.HIGH);
        SEVERITIES.put("W", Severity.MEDIUM);
        SEVERITIES.put("I", Severity.LOW);
    }
=======
    
    private AbsoluteFileFinder absoluteFileFinder = new AbsoluteFileFinder();
>>>>>>> ac060663

    /**
     * Parse the JSLint xml file.
     * @throws IOException if there is a problem reading the file.
     * @throws XmlPullParserException if there is a problem parsing the file.
     */
    protected void execute() throws IOException, XmlPullParserException {
        
        // ensure that the top level tag is "jslint"
        expectNextTag("jslint");
        getParser().next(); // consume the "jslint" tag
        
        absoluteFileFinder.addSourcePath(getProjectPath().getAbsolutePath());
        if (getSourcePaths() != null) {
            absoluteFileFinder.addSourcePaths(getSourcePaths());
        }

        // loop thru the child elements, getting the "file" ones
        while (skipToTag("file")) {
            parseFileElement();
        }
    }

    private void parseFileElement()
        throws IOException, XmlPullParserException {

        String relativeName = fixAbsolutePath(checkNotBlank("name"));
        File absoluteFile = absoluteFileFinder.getFileForName(relativeName);
        String absoluteFileName = absoluteFile == null ? relativeName : absoluteFile.getAbsolutePath();
        getParser().next(); // consume "file" tag
        FullFileModel fileModel = getFileModel(absoluteFileName);

        // loop thru the child elements, getting the "issue" ones
        while (skipToTag("issue")) {
            fileModel.addViolation(parseIssueElement());
        }
        endElement();
    }
    
    private Violation parseIssueElement()
            throws IOException, XmlPullParserException {
        
        Violation violation = new Violation();
        violation.setType(TYPE_NAME);
        violation.setLine(getString("line"));
        violation.setMessage(getString("reason"));
        violation.setSource(getString("evidence"));
        setSeverity(violation, getString("severity"));
        
        getParser().next();
        endElement();
        return violation;
    }

    private void setSeverity(Violation v, String severity) {
        v.setSeverity(SEVERITIES.get(severity));
        v.setSeverityLevel(Severity.getSeverityLevel(
                               v.getSeverity()));
    }
}<|MERGE_RESOLUTION|>--- conflicted
+++ resolved
@@ -17,7 +17,6 @@
 public class JsLintParser extends AbstractTypeParser {
 
     static final String TYPE_NAME = "jslint";
-<<<<<<< HEAD
 
     private static final HashMapWithDefault<String, String> SEVERITIES
         = new HashMapWithDefault<String, String>(Severity.MEDIUM);
@@ -27,10 +26,8 @@
         SEVERITIES.put("W", Severity.MEDIUM);
         SEVERITIES.put("I", Severity.LOW);
     }
-=======
     
     private AbsoluteFileFinder absoluteFileFinder = new AbsoluteFileFinder();
->>>>>>> ac060663
 
     /**
      * Parse the JSLint xml file.
